.DS_Store
*.tar.xz
*.h5
<<<<<<< HEAD
*.pt
venv/
=======
*.pt
>>>>>>> e792f773
<|MERGE_RESOLUTION|>--- conflicted
+++ resolved
@@ -1,9 +1,5 @@
 .DS_Store
 *.tar.xz
 *.h5
-<<<<<<< HEAD
 *.pt
-venv/
-=======
-*.pt
->>>>>>> e792f773
+venv/